--- conflicted
+++ resolved
@@ -33,17 +33,10 @@
         *args,
         **kwargs
     ):
-<<<<<<< HEAD
-        #super().__init__(*args, **kwargs)
-        super().__init__()
-        self.lr = lr
-        self.weight_decay = weight_decay
-=======
         super().__init__()
         self.save_hyperparameters()
 
         # Setup metring logging
->>>>>>> 87951cd3
         self.log_only_loss_at_stages = [
             Stage(s) if isinstance(s, str) else s for s in log_only_loss_at_stages
         ]
