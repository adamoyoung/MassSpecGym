--- conflicted
+++ resolved
@@ -41,13 +41,11 @@
         self.log_only_loss_at_stages = [
             Stage(s) if isinstance(s, str) else s for s in log_only_loss_at_stages
         ]
-<<<<<<< HEAD
-=======
+
         self.no_mces_metrics_at_stages = [
             Stage(s) if isinstance(s, str) else s for s in no_mces_metrics_at_stages
         ]
         self.bootstrap_metrics = bootstrap_metrics
->>>>>>> f426a6cd
 
         # Init dictionary to store dataframe columns where rows correspond to samples
         # (for constructing test dataframe with predictions and metrics for each sample)
