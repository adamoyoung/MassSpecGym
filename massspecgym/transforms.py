--- conflicted
+++ resolved
@@ -19,11 +19,7 @@
     Base class for spectrum transformations. Custom transformatios should inherit from this class.
     The transformation consists of two consecutive steps:
         1. Apply a series of matchms filters to the input spectrum (method `matchms_transforms`).
-<<<<<<< HEAD
         2. Convert the matchms spectrum to a torch tensor (method `matchms_to_torch`).
-=======
-        2. Convert the matchms spectrum to a numpy array (method `matchms_to_numeric`).
->>>>>>> 0b8d346c
     """
 
     @abstractmethod
@@ -33,11 +29,7 @@
         """
 
     @abstractmethod
-<<<<<<< HEAD
     def matchms_to_torch(self, spec: matchms.Spectrum) -> torch.Tensor:
-=======
-    def matchms_to_numeric(self, spec: matchms.Spectrum) -> np.ndarray:
->>>>>>> 0b8d346c
         """
         Convert a matchms spectrum to a torch tensor. Abstract method.
         """
@@ -46,11 +38,7 @@
         """
         Compose the matchms filters and the torch conversion.
         """
-<<<<<<< HEAD
         return self.matchms_to_torch(self.matchms_transforms(spec))
-=======
-        return self.matchms_to_numeric(self.matchms_transforms(spec))
->>>>>>> 0b8d346c
 
 
 def default_matchms_transforms(
@@ -75,11 +63,7 @@
     def matchms_transforms(self, spec: matchms.Spectrum) -> matchms.Spectrum:
         return default_matchms_transforms(spec, n_max_peaks=self.n_peaks)
 
-<<<<<<< HEAD
     def matchms_to_torch(self, spec: matchms.Spectrum) -> torch.Tensor:
-=======
-    def matchms_to_numeric(self, spec: matchms.Spectrum) -> np.ndarray:
->>>>>>> 0b8d346c
         """
         Stack arrays of mz and intensities into a matrix of shape (num_peaks, 2).
         If the number of peaks is less than `n_peaks`, pad the matrix with zeros.
