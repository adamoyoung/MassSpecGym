--- conflicted
+++ resolved
@@ -143,7 +143,6 @@
     sns.set_palette(["#009473", "#D94F70", "#5A5B9F", "#F0C05A", "#7BC4C4", "#FF6F61"])
 
 
-<<<<<<< HEAD
 def get_smiles_bpe_tokenizer() -> ByteLevelBPETokenizer:
     """
     Return a Byte-level BPE tokenizer trained on the SMILES strings from the
@@ -312,7 +311,6 @@
         )
         dist = retval[1]
         return dist
-=======
 def peaks_to_matchms(mzs_str: str, intensities_str: str, precursor_mz: float) -> matchms.Spectrum:
 
     
@@ -333,5 +331,4 @@
     try:
         return float(ce_str)
     except ValueError:
-        return float(ce_str.split(" ")[0])
->>>>>>> 5cf673de
+        return float(ce_str.split(" ")[0])