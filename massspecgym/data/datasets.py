--- conflicted
+++ resolved
@@ -150,10 +150,6 @@
         candidates_pth: T.Optional[T.Union[Path, str]] = None,
         **kwargs,
     ):
-<<<<<<< HEAD
-        self.mol_label_transform = mol_label_transform
-        self.candidates_pth = candidates_pth
-=======
         """
         Args:
             mol_label_transform (MolTransform, optional): Transformation to apply to the candidate molecules.
@@ -163,7 +159,9 @@
                 are downloaded from HuggingFace Hub. If set to `bonus`, the candidates based on molecular formulas
                 for the `bonus chemical formulae challenge` are downloaded instead.
         """
->>>>>>> 94a4dc5a
+        # note: __init__ calls load_data, these variables are required for load_data to work properly
+        self.mol_label_transform = mol_label_transform
+        self.candidates_pth = candidates_pth
         super().__init__(**kwargs)
 
     def load_data(self):
@@ -258,6 +256,7 @@
         dtype: T.Type = torch.float32
     ): 
         
+        # note: __init__ calls load_data, these variables are required for load_data to work properly
         self.meta_transform = meta_transform
         self.meta_keys = meta_keys
         super().__init__(
@@ -366,7 +365,6 @@
         
 class RetrievalSimulationDataset(SimulationDataset):
 
-
     def __init__(
         self,
         mol_label_transform: MolTransform = MolToInChIKey(),
@@ -374,6 +372,7 @@
 
         **kwargs,
     ):
+        # note: __init__ calls load_data, these variables are required for load_data to work properly
         self.mol_label_transform = mol_label_transform
         self.candidates_pth = candidates_pth
         super().__init__(**kwargs)
